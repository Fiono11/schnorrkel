--- conflicted
+++ resolved
@@ -25,35 +25,23 @@
 
 // use rand_core::{RngCore,CryptoRng};
 
-<<<<<<< HEAD
-use aead::{generic_array::GenericArray, KeyInit, KeySizeUser};
-=======
 use aead::{
     KeyInit, KeySizeUser,
     generic_array::{GenericArray},
 };
->>>>>>> a21bade4
 
-use curve25519_dalek::digest::generic_array::typenum::U32;
+use curve25519_dalek::digest::generic_array::typenum::{U32};
 
 use curve25519_dalek::{
-    ristretto::CompressedRistretto, // RistrettoPoint
+    ristretto::{CompressedRistretto}, // RistrettoPoint
 };
 
-<<<<<<< HEAD
-use super::{Keypair, PublicKey, SecretKey, SignatureResult};
-=======
 use super::{SecretKey, PublicKey, Keypair, SignatureResult};
->>>>>>> a21bade4
 use crate::context::SigningTranscript;
 
 use crate::cert::AdaptorCertPublic;
 
-<<<<<<< HEAD
 pub(crate) fn make_aead<T, AEAD>(mut t: T) -> AEAD
-=======
-fn make_aead<T, AEAD>(mut t: T) -> AEAD
->>>>>>> a21bade4
 where
     T: SigningTranscript,
     AEAD: KeyInit,
