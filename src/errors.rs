// -*- mode: rust; -*-
//
// This file is part of schnorrkel.
// Copyright (c) 2019 Isis Lovecruft and Web 3 Foundation
// See LICENSE for licensing information.
//
// Authors:
// - Isis Agora Lovecruft <isis@patternsinthevoid.net>
// - Jeff Burdges <jeff@web3.foundation>

//! ### Errors which may occur when parsing keys and/or signatures to or from wire formats.

// rustc seems to think the typenames in match statements (e.g. in
// Display) should be snake cased, for some reason.
#![allow(non_snake_case)]

use core::fmt;
use core::fmt::Display;

/// `Result` specialized to this crate for convenience.
pub type SignatureResult<T> = Result<T, SignatureError>;

/// Three-round trip multi-signature stage identifies used in error reporting
#[derive(Clone, Copy, Debug, Eq, PartialEq, Hash)]
pub enum MultiSignatureStage {
    /// Initial commitment phase of a multi-signature
    Commitment,
    /// Reveal phase of a multi-signature
    Reveal,
    /// Actual cosigning phase of a multi-signature
    Cosignature,
}

impl Display for MultiSignatureStage {
    fn fmt(&self, f: &mut fmt::Formatter<'_>) -> fmt::Result {
        use self::MultiSignatureStage::*;
        match *self {
            Commitment => write!(f, "commitment"),
            Reveal => write!(f, "reveal"),
            Cosignature => write!(f, "cosignature"),
        }
    }
}

/// Errors which may occur while processing signatures and keypairs.
///
/// All these errors represent a failed signature when they occur in
/// the context of verifying a signature, including in deserializaing
/// for verification.  We expose the distinction among them primarily
/// for debugging purposes.
///
/// This error may arise due to:
///
/// * Being given bytes with a length different to what was expected.
///
/// * A problem decompressing `r`, a curve point, in the `Signature`, or the
///   curve point for a `PublicKey`.
///
/// * A problem with the format of `s`, a scalar, in the `Signature`.  This
///   is only raised if the high-bit of the scalar was set.  (Scalars must
///   only be constructed from 255-bit integers.)
///
/// * Multi-signature protocol errors
//
// * Failure of a signature to satisfy the verification equation.
#[derive(Clone, Copy, Debug, Eq, PartialEq, Hash)]
pub enum SignatureError {
    /// A signature verification equation failed.
    ///
    /// We emphasise that all variants represent a failed signature,
    /// not only this one.
    EquationFalse,
    /// Invalid point provided, usually to `verify` methods.
    PointDecompressionError,
    /// Invalid scalar provided, usually to `Signature::from_bytes`.
    ScalarFormatError,
    /// The provided key is not valid.
    InvalidKey,
    /// An error in the length of bytes handed to a constructor.
    ///
    /// To use this, pass a string specifying the `name` of the type
    /// which is returning the error, and the `length` in bytes which
    /// its constructor expects.
    BytesLengthError {
        /// Identifies the type returning the error
        name: &'static str,
        /// Describes the type returning the error
        description: &'static str,
        /// Length expected by the constructor in bytes
        length: usize,
    },
    /// Signature not marked as schnorrkel, maybe try ed25519 instead.
    NotMarkedSchnorrkel,
    /// There is no record of the preceding multi-signautre protocol
    /// stage for the specified public key.
    MuSigAbsent {
        /// Identifies the multi-signature protocol stage during which
        /// the error occurred.
        musig_stage: MultiSignatureStage,
    },
    /// For this public key, there are either conflicting records for
    /// the preceding multi-signautre protocol stage or else duplicate
    /// duplicate records for the current stage.
    MuSigInconsistent {
        /// Identifies the multi-signature protocol stage during which
        /// the error occurred.
        musig_stage: MultiSignatureStage,
        /// Set true if the stage was reached correctly once but this
        /// duplicate disagrees.
        duplicate: bool,
    },
}

#[rustfmt::skip]
impl Display for SignatureError {
    fn fmt(&self, f: &mut fmt::Formatter<'_>) -> fmt::Result {
        use self::SignatureError::*;
        match *self {
<<<<<<< HEAD
            EquationFalse => write!(f, "Verification equation failed"),
            PointDecompressionError => write!(f, "Cannot decompress Ristretto point"),
            ScalarFormatError => write!(f, "Cannot use scalar with high-bit set"),
            InvalidKey => write!(f, "The provided key is not valid"),
            BytesLengthError { name, length, .. } => {
                write!(f, "{name} must be {length} bytes in length")
            },
            NotMarkedSchnorrkel => {
                write!(f, "Signature bytes not marked as a schnorrkel signature")
            },
            MuSigAbsent { musig_stage } => {
                write!(f, "Absent {musig_stage} violated multi-signature protocol")
            },
            MuSigInconsistent { musig_stage, duplicate } => {
=======
            EquationFalse =>
                write!(f, "Verification equation failed"),
            PointDecompressionError =>
                write!(f, "Cannot decompress Ristretto point"),
            ScalarFormatError =>
                write!(f, "Cannot use scalar with high-bit set"),
            InvalidKey =>
                write!(f, "The provided key is not valid"),
            BytesLengthError { name, length, .. } =>
                write!(f, "{name} must be {length} bytes in length"),
            NotMarkedSchnorrkel =>
                write!(f, "Signature bytes not marked as a schnorrkel signature"),
            MuSigAbsent { musig_stage, } =>
                write!(f, "Absent {musig_stage} violated multi-signature protocol"),
            MuSigInconsistent { musig_stage, duplicate, } =>
>>>>>>> a21bade4
                if duplicate {
                    write!(f, "Inconsistent duplicate {musig_stage} in multi-signature")
                } else {
                    write!(f, "Inconsistent {musig_stage} violated multi-signature protocol")
                }
            },
        }
    }
}

#[cfg(feature = "failure")]
impl failure::Fail for SignatureError {}

/// Convert `SignatureError` into `::serde::de::Error` aka `SerdeError`
///
/// We should do this with `From` but right now the orphan rules prohibit
/// `impl From<SignatureError> for E where E: serde::de::Error`.
#[cfg(feature = "serde")]
pub fn serde_error_from_signature_error<E>(err: SignatureError) -> E
where
<<<<<<< HEAD
    E: serde::de::Error,
=======
    E: serde_crate::de::Error,
>>>>>>> a21bade4
{
    E::custom(err)
}<|MERGE_RESOLUTION|>--- conflicted
+++ resolved
@@ -116,22 +116,6 @@
     fn fmt(&self, f: &mut fmt::Formatter<'_>) -> fmt::Result {
         use self::SignatureError::*;
         match *self {
-<<<<<<< HEAD
-            EquationFalse => write!(f, "Verification equation failed"),
-            PointDecompressionError => write!(f, "Cannot decompress Ristretto point"),
-            ScalarFormatError => write!(f, "Cannot use scalar with high-bit set"),
-            InvalidKey => write!(f, "The provided key is not valid"),
-            BytesLengthError { name, length, .. } => {
-                write!(f, "{name} must be {length} bytes in length")
-            },
-            NotMarkedSchnorrkel => {
-                write!(f, "Signature bytes not marked as a schnorrkel signature")
-            },
-            MuSigAbsent { musig_stage } => {
-                write!(f, "Absent {musig_stage} violated multi-signature protocol")
-            },
-            MuSigInconsistent { musig_stage, duplicate } => {
-=======
             EquationFalse =>
                 write!(f, "Verification equation failed"),
             PointDecompressionError =>
@@ -147,13 +131,11 @@
             MuSigAbsent { musig_stage, } =>
                 write!(f, "Absent {musig_stage} violated multi-signature protocol"),
             MuSigInconsistent { musig_stage, duplicate, } =>
->>>>>>> a21bade4
                 if duplicate {
                     write!(f, "Inconsistent duplicate {musig_stage} in multi-signature")
                 } else {
                     write!(f, "Inconsistent {musig_stage} violated multi-signature protocol")
-                }
-            },
+                },
         }
     }
 }
@@ -168,11 +150,7 @@
 #[cfg(feature = "serde")]
 pub fn serde_error_from_signature_error<E>(err: SignatureError) -> E
 where
-<<<<<<< HEAD
     E: serde::de::Error,
-=======
-    E: serde_crate::de::Error,
->>>>>>> a21bade4
 {
     E::custom(err)
 }